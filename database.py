#!/usr/bin/env python
# vim: set fileencoding=utf-8 shiftwidth=4 tabstop=4 expandtab smartindent :

"""
Handles the database
"""

# Note to self: Keep this script working with
# both "python" (2.7.x) and "python3"!

__author__ = "Henrik Laban Torstensson, Andreas Söderlund, Timmy Larsson"
__license__ = "MIT"

import sqlite3, os

class Database():
    """Represents a SQLite database"""

    def __init__(self, database='responses.sqlite', overwrite=False):
        """Initialize a connection to the database <database> and
        create tables needed if they don't exist."""

<<<<<<< HEAD
        if overwrite:
            try:
                os.remove(database)
            except FileNotFoundError:
                print("Could not find database-file, will not overwrite")

        conn = sqlite3.connect(database)
        self.cur = conn.cursor()
=======
        self.conn = sqlite3.connect(database)
        self.cur = self.conn.cursor()
>>>>>>> 6734bb74

        self.cur.execute('''SELECT name FROM sqlite_master WHERE type='table' ORDER BY name''')
        ans = self.cur.fetchall()

        if not ('answers',) in ans:
            print("Creating table 'answers'...")
            self.cur.execute('''CREATE TABLE answers (id INTEGER PRIMARY KEY AUTOINCREMENT, num INTEGER, question INTEGER, choice TEXT, freeText TEXT)''')
        if not ('forms',) in ans:
            print("Creating table 'forms'...")
            self.cur.execute('''CREATE TABLE forms (id INTEGER PRIMARY KEY AUTOINCREMENT, name TEXT, type TEXT, lang TEXT)''')
        if not ('questions',) in ans:
            print("Creating table 'questions'...")
            self.cur.execute('''CREATE TABLE questions (id INTEGER PRIMARY KEY AUTOINCREMENT, question TEXT, type TEXT)''')
            self.putQuestion("[In particular if you are an end user/consumer:] Have you faced problems when trying to access services in an EU Member State other than the one in which you live?", "YES/NO/NO OPINION")
            self.putQuestion("[In particular if you are a service provider:] Have you faced problems when seeking to provide online services across borders in the EU?", "YES/NO/NO OPINION")
            self.putQuestion("[In particular if you are a right holder or a collective management organisation:] How often are you asked to grant multi-territorial licences? Please indicate, if possible, the number of requests per year and provide examples indicating the Member State, the sector and the type of content concerned.", "OPEN")
            self.putQuestion("If you have identified problems in the answers to any of the questions above – what would be the best way to tackle them?", "OPEN")
            self.putQuestion("[In particular if you are a right holder or a collective management organisation:] Are there reasons why, even in cases where you hold all the necessary rights for all the territories in question, you would still find it necessary or justified to impose territorial restrictions on a service provider (in order, for instance, to ensure that access to certain content is not possible in certain European countries)?", "YES/NO/NO OPINION")
            self.putQuestion("[In particular if you are e.g. a broadcaster or a service provider:] Are there reasons why, even in cases where you have acquired all the necessary rights for all the territories in question, you would still find it necessary or justified to impose territorial restrictions on the service recipient (in order for instance, to redirect the consumer to a different website than the one he is trying to access)?", "YES/NO/NO OPINION")
            self.putQuestion("Do you think that further measures (legislative or non-legislative, including market-led solutions) are needed at EU level to increase the cross-border availability of content services in the Single Market, while ensuring an adequate level of protection for right holders?", "YES/NO/NO OPINION")
            self.putQuestion("Is the scope of the “making available” right in cross-border situations – i.e. when content is disseminated across borders – sufficiently clear?", "YES/NO/NO OPINION")
            self.putQuestion("[In particular if you are a right holder:] Could a clarification of the territorial scope of the “making available” right have an effect on the recognition of your rights (e.g. whether you are considered to be an author or not, whether you are considered to have transferred your rights or not), on your remuneration, or on the enforcement of rights (including the availability of injunctive relief1)?", "YES/NO/NO OPINION")
            self.putQuestion("[In particular if you a service provider or a right holder:] Does the application of two rights to a single act of economic exploitation in the online environment (e.g. a download) create problems for you?", "YES/NO/NO OPINION")
            self.putQuestion("Should the provision of a hyperlink leading to a work or other subject matter protected under copyright, either in general or under specific circumstances, be subject to the authorisation of the rightholder?", "YES/NO/NO OPINION")
            self.putQuestion("Should the viewing of a web-page where this implies the temporary reproduction of a work or other subject matter protected under copyright on the screen and in the cache memory of the user’s computer, either in general or under specific circumstances, be subject to the authorisation of the rightholder?", "YES/NO/NO OPINION")
            self.putQuestion("[In particular if you are an end user/consumer:] Have you faced restrictions when trying to resell digital files that you have purchased (e.g. mp3 file, e-book)? ", "YES/NO/NO OPINION")
            self.putQuestion("[In particular if you are a right holder or a service provider:] What would be the consequences of providing a legal framework enabling the resale of previously purchased digital content? Please specify per market (type of content) concerned.", "OPEN")
            self.putQuestion("Would the creation of a registration system at EU level help in the identification and licensing of works and other subject matter?", "YES/NO/NO OPINION")
            self.putQuestion("What would be the possible advantages of such a system? ", "OPEN")
            self.putQuestion("What would be the possible disadvantages of such a system? ", "OPEN")
            self.putQuestion("What incentives for registration by rightholders could be envisaged?", "OPEN")
            self.putQuestion("What should be the role of the EU in promoting the adoption of identifiers in the content sector, and in promoting the development and interoperability of rights ownership and permissions databases?", "OPEN")
            self.putQuestion("Are the current terms of copyright protection still appropriate in the digital environment?", "YES/NO/NO OPINION")
            self.putQuestion("Are there problems arising from the fact that most limitations and exceptions provided in the EU copyright directives are optional for the Member States?", "YES/NO/NO OPINION")
            self.putQuestion("Should some/all of the exceptions be made mandatory and, if so, is there a need for a higher level of harmonisation of such exceptions?", "YES/NO/NO OPINION")
            self.putQuestion("Should any new limitations and exceptions be added to or removed from the existing catalogue? Please explain by referring to specific cases.", "OPEN")
            self.putQuestion("Independently from the questions above, is there a need to provide for a greater degree of flexibility in the EU regulatory framework for limitations and exceptions?", "YES/NO/NO OPINION")
            self.putQuestion("If yes, what would be the best approach to provide for flexibility? (e.g. interpretation by national courts and the ECJ, periodic revisions of the directives, interpretations by the Commission, built-in flexibility, e.g. in the form of a fair-use or fair dealing provision / open norm, etc.)? Please explain indicating what would be the relative advantages and disadvantages of such an approach as well as its possible effects on the functioning of the Internal Market.", "OPEN")
            self.putQuestion("Does the territoriality of limitations and exceptions, in your experience, constitute a problem?", "YES/NO/NO OPINION")
            self.putQuestion("In the event that limitations and exceptions established at national level were to have cross-border effect, how should the question of “fair compensation” be addressed, when such compensation is part of the exception? (e.g. who pays whom, where?)", "OPEN")
            self.putQuestion("(a) [In particular if you are an institutional user:] Have you experienced specific problems when trying to use an exception to preserve and archive specific works or other subject matter in your collection? (b) [In particular if you are a right holder:] Have you experienced problems with the use by libraries, educational establishments, museum or archives of the preservation exception?", "YES/NO/NO OPINION")
            self.putQuestion("If there are problems, how would they best be solved?", "OPEN")
            self.putQuestion("If your view is that a legislative solution is needed, what would be its main elements? Which activities of the beneficiary institutions should be covered and under which conditions?", "OPEN")
            self.putQuestion("If your view is that a different solution is needed, what would it be?", "OPEN")
            self.putQuestion("(a) [In particular if you are an institutional user:] Have you experienced specific problems when trying to negotiate agreements with rights holders that enable you to provide remote access, including across borders,  to your collections (or parts thereof) for purposes of research and private study? (b) [In particular if you are an end user/consumer:] Have you experienced specific problems when trying to consult, including across borders, works and other subject-matter held in the collections of institutions such as universities and national libraries when you are not on the premises of the institutions in question? (c) [In particular if you are a right holder:] Have you negotiated agreements with institutional users that enable those institutions to provide remote access, including across borders,  to the works or other subject-matter in their collections, for purposes of research and private study?", "OPEN")
            self.putQuestion("If there are problems, how would they best be solved?", "OPEN")
            self.putQuestion("If your view is that a legislative solution is needed, what would be its main elements? Which activities of the beneficiary institutions should be covered and under which conditions?", "OPEN")
            self.putQuestion("If your view is that a different solution is needed, what would it be?", "OPEN")
            self.putQuestion("(a) [In particular if you are a library:] Have you experienced specific problems when trying to negotiate agreements to enable the electronic lending (e-lending), including across borders, of books or other materials held in your collection? (b) [In particular if you are an end user/consumer:] Have you experienced specific problems when trying to borrow books or other materials electronically (e-lending), including across borders, from institutions such as public libraries? (c) [In particular if you are a right holder:] Have you negotiated agreements with libraries to enable them to lend books or other materials electronically, including across borders?", "YES/NO/NO OPINION")
            self.putQuestion("If there are problems, how would they best be solved? ", "OPEN")
            self.putQuestion("[In particular if you are an institutional user:] What differences do you see in the management of physical and online collections, including providing access to your subscribers? What problems have you encountered?", "OPEN")
            self.putQuestion("[In particular if you are a right holder:]  What difference do you see between libraries’ traditional activities such as on-premises consultation or public lending and activities such as off-premises (online, at a distance) consultation and e-lending? What problems have you encountered?", "OPEN")
            self.putQuestion("[In particular if you are an institutional user, engaging or wanting to engage in mass digitisation projects, a right holder, a collective management organisation:] Would it be necessary in your country to enact legislation to ensure that the results of the 2011 MoU (i.e. the agreements concluded between libraries and collecting societies) have a cross-border effect so that out of commerce works can be accessed across the EU?", "YES/NO/NO OPINION")
            self.putQuestion("Would it be necessary to develop mechanisms, beyond those already agreed for other types of content (e.g. for audio- or audio-visual collections, broadcasters’ archives)?", "YES/NO/NO OPINION")
            self.putQuestion("(a) [In particular if you are an end user/consumer or an institutional user:] Have you experienced specific problems when trying to use works or other subject-matter for illustration for teaching, including across borders? (b) [In particular if you are a right holder:] Have you experienced specific problems resulting from the way in which works or other subject-matter are used for illustration for teaching, including across borders?", "YES/NO/NO OPINION")
            self.putQuestion("If there are problems, how would they best be solved?", "OPEN")
            self.putQuestion("What mechanisms exist in the market place to facilitate the use of content for illustration for teaching purposes? How successful are they?", "OPEN")
            self.putQuestion("If your view is that a legislative solution is needed, what would be its main elements? Which activities of the beneficiary institutions should be covered and under what conditions?", "OPEN")
            self.putQuestion("If your view is that a different solution is needed, what would it be?", "OPEN")
            self.putQuestion("(a) [In particular if you are an end user/consumer or an institutional user:] Have you experienced specific problems when trying to use works or other subject matter in the context of research projects/activities, including across borders? (b) [In particular if you are a right holder:] Have you experienced specific problems resulting from the way in which works or other subject-matter are used in the context of research projects/activities, including across borders?", "YES/NO/NO OPINION")
            self.putQuestion("If there are problems, how would they best be solved? ", "OPEN")
            self.putQuestion("What mechanisms exist in the Member States to facilitate the use of content for research purposes? How successful are they?", "OPEN")
            self.putQuestion("(a) [In particular if you are a person with a disability or an organisation representing persons with disabilities:] Have you experienced problems with accessibility to content, including across borders, arising from Member States’ implementation of this exception? (b) [In particular if you are an organisation providing services for persons with disabilities:] Have you experienced problems when distributing/communicating works published in special formats across the EU? (c) [In particular if you are a right holder:] Have you experienced specific problems resulting from the application of limitations or exceptions allowing for the distribution/communication of works published in special formats, including across borders?", "YES/NO/NO OPINION")
            self.putQuestion("If there are problems, what could be done to improve accessibility?", "OPEN")
            self.putQuestion("What mechanisms exist in the market place to facilitate accessibility to content? How successful are they?", "OPEN")
            self.putQuestion("(a) [In particular if you are an end user/consumer or an institutional user:] Have you experienced obstacles, linked to copyright, when trying to use text or data mining methods, including across borders? (b) [In particular if you are a service provider:] Have you experienced obstacles, linked to copyright, when providing services based on text or data mining methods, including across borders? (c) [In particular if you are a right holder:] Have you experienced specific problems resulting from the use of text and data mining in relation to copyright protected content, including across borders?", "YES/NO/NO OPINION")
            self.putQuestion("If there are problems, how would they best be solved?", "OPEN")
            self.putQuestion("If your view is that a legislative solution is needed, what would be its main elements? Which activities should be covered and under what conditions?", "OPEN")
            self.putQuestion("If your view is that a different solution is needed, what would it be?", "OPEN")
            self.putQuestion("Are there other issues, unrelated to copyright, that constitute barriers to the use of text or data mining methods?", "OPEN")
            self.putQuestion("(a) [In particular if you are an end user/consumer:] Have you experienced problems when trying to use pre-existing works or other subject matter to disseminate new content on the Internet, including across borders? (b) [In particular if you are a service provider:] Have you experienced problems when users publish/disseminate new content based on the pre-existing works or other subject-matter through your service, including across borders? (c) [In particular if you are a right holder:] Have you experienced problems resulting from the way the users are using pre-existing works or other subject-matter to disseminate new content on the Internet, including across borders?", "YES/NO/NO OPINION")
            self.putQuestion("(a) [In particular if you are an end user/consumer or a right holder:] Have you experienced problems when trying to ensure that the work you have created (on the basis of pre-existing works) is properly identified for online use? Are proprietary systems sufficient in this context? (b) [In particular if you are a service provider:] Do you provide possibilities for users that are publishing/disseminating the works they have created (on the basis of pre-existing works) through your service to properly identify these works for online use?", "YES/NO/NO OPINION")
            self.putQuestion("(a) [In particular if you are an end user/consumer or a right holder):] Have you experienced problems when trying to be remunerated for the use of the work you have created (on the basis of pre-existing works)? (b) [In particular if you are a service provider:] Do you provide remuneration schemes for users publishing/disseminating the works they have created (on the basis of pre-existing works) through your service?", "YES/NO/NO OPINION")
            self.putQuestion("If there are problems, how would they best be solved?", "OPEN")
            self.putQuestion("If your view is that a legislative solution is needed, what would be its main elements? Which activities should be covered and under what conditions?", "OPEN")
            self.putQuestion("If your view is that a different solution is needed, what would it be?", "OPEN")
            self.putQuestion("In your view, is there a need to clarify at the EU level the scope and application of the private copying and reprography exceptions1 in the digital environment?", "YES/NO/NO OPINION")
            self.putQuestion("Should digital copies made by end users for private purposes in the context of a service that has been licensed by rightholders, and where the harm to the rightholder is minimal, be subject to private copying levies?1", "YES/NO/NO OPINION")
            self.putQuestion("How would changes in levies with respect to the application to  online services (e.g. services based on cloud computing  allowing, for instance, users to have copies on different devices) impact the development and functioning of new business models on the one hand and rightholders’ revenue on the other?", "OPEN")
            self.putQuestion("Would you see an added value in making levies visible on the invoices for products subject to levies?1", "YES/NO/NO OPINION")
            self.putQuestion("Have you experienced a situation where a cross-border transaction resulted in undue levy payments, or duplicate payments of the same levy, or other obstacles to the free movement of goods or services?", "YES/NO/NO OPINION")
            self.putQuestion("What percentage of products subject to a levy is sold to persons other than natural persons for purposes clearly unrelated to private copying? Do any of those transactions result in undue payments? Please explain in detail the example you provide (type of products, type of transaction, stakeholders, etc.).", "OPEN")
            self.putQuestion("Where such undue payments arise, what percentage of trade do they affect? To what extent could a priori exemptions and/or ex post reimbursement schemes existing in some Member States help to remedy the situation?", "OPEN")
            self.putQuestion("If you have identified specific problems with the current functioning of the levy system, how would these problems best be solved?", "OPEN")
            self.putQuestion("[In particular if you are an author/performer:] What is the best mechanism (or combination of mechanisms) to ensure that you receive an adequate remuneration for the exploitation of your works and performances?", "OPEN")
            self.putQuestion("Is there a need to act at the EU level (for instance to prohibit certain clauses in contracts)?", "YES/NO/NO OPINION")
            self.putQuestion("If you consider that the current rules are not effective, what would you suggest to address the shortcomings you identify?", "Open")
            self.putQuestion("Should the civil enforcement system in the EU be rendered more efficient for infringements of copyright committed with a commercial purpose?", "YES/NO/NO OPINION")
            self.putQuestion("In particular, is the current legal framework  clear enough to allow for  sufficient involvement of intermediaries (such as Internet service providers, advertising brokers, payment service providers, domain name registrars, etc.) in inhibiting online copyright infringements with a commercial purpose? If not, what measures would be useful to foster the cooperation of intermediaries?", "OPEN")
            self.putQuestion("Does the current civil enforcement framework ensure that the right balance is achieved between the right to have one’s copyright respected and other rights such as the protection of private life and protection of personal data?", "YES/NO/NO OPINION")
            self.putQuestion("Should the EU pursue the establishment of a single EU Copyright Title, as a means of establishing a consistent framework for rights and exceptions to copyright across the EU, as well as a single framework for enforcement?", "YES/NO/NO OPINION")
            self.putQuestion("Should this be the next step in the development of copyright in the EU? Does the current level of difference among the Member State legislation mean that this is a longer term project?", "OPEN")
            self.putQuestion("Are there any other important matters related to the EU legal framework for copyright? Please explain and indicate how such matters should be addressed.", "OPEN")
            self.save()

    def putQuestion(self, question, _type):
        for tmp in [(question, _type)]:
            self.cur.execute('INSERT INTO questions VALUES (NULL, ?, ?)', tmp)
        
    def listQuestions(self):
        questions = self.cur.execute('SELECT * FROM questions ORDER BY id')
        return questions.fetchall()
        
    def getQuestion(self, _id):
        question = self.cur.execute('SELECT * FROM questions WHERE id=?', _id)
        return question.fetchall()
        
    def getQuestionsByType(self, _type):
        questions = self.cur.execute('SELECT * FROM questions WHERE type=?', _type)
        return questions.fetchall()
        
    def putAnswer(self, num, question, choice, freeText):
        for tmp in [(num, question, choice, freeText)]:
            self.cur.execute('INSERT INTO questions VALUES (NULL, ?, ?, ?, ?)', tmp)

    def listAnswers(self):
        answers = self.cur.execute('SELECT * FROM answers ORDER BY id')
        return answers.fetchall()
    
    def getAnswer(self, _id):
        answer = self.cur.execute('SELECT * FROM answers WHERE id=?', _id)
        return answer.fetchall()
        
    def getAnswerByNum(self, num):
        answer = self.cur.execute('SELECT * FROM answers WHERE num=?', num)
        return answer.fetchall()
        
    def getAnswerByQuestion(self, question):
        answer = self.cur.execute('SELECT * FROM answers WHERE question=?', question)
        return answer.fetchall()
        
    def getAnswerByChoice(self, choice):
        answer = self.cur.execute('SELECT * FROM answers WHERE choice=?', choice)
        return answer.fetchall()
        
    def putForm(self, name, _type, lang):
        for tmp in [(name, _type, lang)]:
            self.cur.execute('INSERT INTO questions VALUES (NULL, ?, ?, ?)', tmp)
        
    def listForms(self):
        forms = self.cur.execute('SELECT * FROM forms ORDER BY id')
        return forms.fetchall()

    def getForm(self, _id):
        form = self.cur.execute('SELECT * FROM forms WHERE id=?', _id)
        return form.fetchall()
        
    def getFormByName(self, name):
        form = self.cur.execute('SELECT * FROM forms WHERE name=?', name)
        return form.fetchall()
        
    def getFormByType(self, _type):
        forms = self.cur.execute('SELECT * FROM forms WHERE type=?', _type)
        return forms.fetchall()

    def getFormByLang(self, lang):
        forms = self.cut.execute('SELECT * FROM forms WHERE lang=?', lang)
        return forms.fetchall()
        
    def save(self):
        self.conn.commit()


def test():
    """Tests the database handling by creating the database file
    with the defined schema"""

<<<<<<< HEAD
    db = Database("teste", True)

=======
    db = Database()
    
    for i in db.listQuestions():
        print(i)
        input()
    
>>>>>>> 6734bb74
if __name__ == "__main__":
    test()
<|MERGE_RESOLUTION|>--- conflicted
+++ resolved
@@ -20,19 +20,14 @@
         """Initialize a connection to the database <database> and
         create tables needed if they don't exist."""
 
-<<<<<<< HEAD
         if overwrite:
             try:
                 os.remove(database)
             except FileNotFoundError:
                 print("Could not find database-file, will not overwrite")
 
-        conn = sqlite3.connect(database)
-        self.cur = conn.cursor()
-=======
         self.conn = sqlite3.connect(database)
         self.cur = self.conn.cursor()
->>>>>>> 6734bb74
 
         self.cur.execute('''SELECT name FROM sqlite_master WHERE type='table' ORDER BY name''')
         ans = self.cur.fetchall()
@@ -200,16 +195,11 @@
     """Tests the database handling by creating the database file
     with the defined schema"""
 
-<<<<<<< HEAD
-    db = Database("teste", True)
-
-=======
     db = Database()
     
     for i in db.listQuestions():
         print(i)
         input()
     
->>>>>>> 6734bb74
 if __name__ == "__main__":
     test()
